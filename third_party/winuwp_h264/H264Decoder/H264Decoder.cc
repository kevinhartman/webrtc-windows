--- conflicted
+++ resolved
@@ -93,10 +93,6 @@
   Release();
 }
 
-<<<<<<< HEAD
-int WinUWPH264DecoderImpl::InitDecode(const VideoCodec* codec_settings,
-  int number_of_cores) {
-=======
 HRESULT SupportsMediaType(ComPtr<IMFTransform> decoder,
                           GUID media_type,
                           bool* supported) {
@@ -123,16 +119,15 @@
   }
 }
 
-int WinUWPH264DecoderImpl::InitDecode(const VideoCodec* inst,
+int WinUWPH264DecoderImpl::InitDecode(const VideoCodec* codec_settings,
                                       int number_of_cores) {
->>>>>>> 599ebc49
   RTC_LOG(LS_INFO) << "WinUWPH264DecoderImpl::InitDecode()\n";
 
-  ULONG frameRateNumerator =
-      30; /* TODO: take framerate from inst: inst->maxFramerate ? */
+  // TODO: take framerate from codec_settings: codec_settings->maxFramerate ?
+  ULONG frameRateNumerator = 30;
   ULONG frameRateDenominator = 1;
-  ULONG imageWidth = inst->width;
-  ULONG imageHeight = inst->height;
+  ULONG imageWidth = codec_settings->width;
+  ULONG imageHeight = codec_settings->height;
 
   width_ = imageWidth;
   height_ = imageHeight;
@@ -273,7 +268,8 @@
     if (FAILED(hr))
       return hr;
 
-    // TODO: MF can provide us with sample automatically when using DirectX impl.
+    // TODO: MF can provide us with sample automatically when using DirectX
+    // impl.
     //       We can skip sample creation in that case.
     ComPtr<IMFSample> spOutSample;
     hr = MFCreateSample(&spOutSample);
@@ -358,15 +354,16 @@
     //       frame that triggered this decoded frame. If we keep this approach,
     //       it may be better to use the rtp timestamp of the earliest frame
     //       that contributed to the decoded frame instead.
-    //       
+    //
     VideoFrame decodedFrame(buffer, rtp_timestamp, 0, kVideoRotation_0);
 
     // Use ntp time from the earliest frame
     decodedFrame.set_ntp_time_ms(ntp_time_ms);
 
     // Emit image to downstream
-    decodeCompleteCallback_->Decoded(decodedFrame, absl::nullopt,
-                                     absl::nullopt);
+    if (decodeCompleteCallback_ != nullptr) {
+      decodeCompleteCallback_->Decoded(decodedFrame, absl::nullopt, absl::nullopt);
+    }
   }
 
   return hr;
@@ -408,16 +405,13 @@
   if (FAILED(hr))
     return hr;
 
-<<<<<<< HEAD
-    if (decodeCompleteCallback_ != nullptr) {
-      // Phong Cao: TODO Update decoding time and qp values.
-      decodeCompleteCallback_->Decoded(decodedFrame, absl::nullopt, 0);
-=======
   hr = spSample->AddBuffer(spBuffer.Get());
   if (FAILED(hr))
     return hr;
 
-  hr = spSample->SetSampleTime(input_image.ntp_time_ms_ * 10000 /* convert milliseconds to 100-nanosecond unit */);
+  hr = spSample->SetSampleTime(
+      input_image.ntp_time_ms_ *
+      10000 /* convert milliseconds to 100-nanosecond unit */);
   if (FAILED(hr))
     return hr;
 
@@ -451,7 +445,6 @@
       return WEBRTC_VIDEO_CODEC_ERROR;
     } else {
       require_keyframe_ = false;
->>>>>>> 599ebc49
     }
   }
 
