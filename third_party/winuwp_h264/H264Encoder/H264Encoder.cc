/*
*  Copyright (c) 2015 The WebRTC project authors. All Rights Reserved.
*
*  Use of this source code is governed by a BSD-style license
*  that can be found in the LICENSE file in the root of the source
*  tree. An additional intellectual property rights grant can be found
*  in the file PATENTS.  All contributing project authors may
*  be found in the AUTHORS file in the root of the source tree.
*/

#include "third_party/winuwp_h264/H264Encoder/H264Encoder.h"

#include <Windows.h>
#include <stdlib.h>
#include <ppltasks.h>
#include <mfapi.h>
#include <robuffer.h>
#include <wrl.h>
#include <mfidl.h>
#include <codecapi.h>
#include <mfreadwrite.h>
#include <wrl\implements.h>
#include <sstream>
#include <vector>
#include <iomanip>

#include "H264StreamSink.h"
#include "H264MediaSink.h"
#include "../Utils/Utils.h"
#include "modules/video_coding/codecs/multiplex/include/augmented_video_frame_buffer.h"
#include "modules/video_coding/include/video_codec_interface.h"
#include "rtc_base/timeutils.h"
#include "libyuv/convert.h"
#include "rtc_base/logging.h"
#include "rtc_base/win32.h"
#include "typedefs.h"


#pragma comment(lib, "mfreadwrite")
#pragma comment(lib, "mfplat")
#pragma comment(lib, "mfuuid.lib")

namespace webrtc {

// QP scaling thresholds.
static const int kLowH264QpThreshold = 24;
static const int kHighH264QpThreshold = 37;
//////////////////////////////////////////
// H264 WinUWP Encoder Implementation
//////////////////////////////////////////

WinUWPH264EncoderImpl::WinUWPH264EncoderImpl()
<<<<<<< HEAD
{
=======
  : firstFrame_(true)
  , startTime_(0)
  , framePendingCount_(0)
  , frameCount_(0)
  , lastFrameDropped_(false)
  , width_(0)
  , height_(0)
  , max_frame_rate_(0)
  , target_bps_(0)
  , max_bitrate_(0)
  , mode_(kRealtimeVideo)
  , frame_dropping_on_(false)
  , key_frame_interval_(0)
  , lastTimestampHns_(0) {
>>>>>>> 410ffaf6
}

WinUWPH264EncoderImpl::~WinUWPH264EncoderImpl() {
  Release();
}

int WinUWPH264EncoderImpl::InitEncode(const VideoCodec* codec_settings,
  int /*number_of_cores*/,
  size_t /*maxPayloadSize */) {

  if (!codec_settings || codec_settings->codecType != kVideoCodecH264) {
	  RTC_LOG(LS_ERROR) << "H264 UWP Encoder not registered as H264 codec";
	  return WEBRTC_VIDEO_CODEC_ERR_PARAMETER;
  }
  if (codec_settings->maxFramerate == 0) {
	  RTC_LOG(LS_ERROR) << "H264 UWP Encoder has no framerate defined";
	  return WEBRTC_VIDEO_CODEC_ERR_PARAMETER;
  }
  if (codec_settings->width < 1 || codec_settings->height < 1) {
	  RTC_LOG(LS_ERROR) << "H264 UWP Encoder has no valid frame size defined";
	  return WEBRTC_VIDEO_CODEC_ERR_PARAMETER;
  }

  width_ = codec_settings->width;
  height_ = codec_settings->height;
  target_bps_ = codec_settings->targetBitrate > 0 ? codec_settings->targetBitrate * 1000 : width_ * height_ * 2.0;
  max_frame_rate_ = codec_settings->maxFramerate;
  mode_ = codec_settings->mode;
  frame_dropping_on_ = codec_settings->H264().frameDroppingOn;
  key_frame_interval_ = codec_settings->H264().keyFrameInterval;
  // Codec_settings uses kbits/second; encoder uses bits/second.
  max_bitrate_ = codec_settings->maxBitrate * 1000;
  if (target_bps_ == 0)
	  target_bps_ = codec_settings->startBitrate * 1000;
  else
	  target_bps_ = codec_settings->targetBitrate * 1000;
  return InitEncoderWithSettings(codec_settings);
}

int WinUWPH264EncoderImpl::InitEncoderWithSettings(const VideoCodec* codec_settings) {
  HRESULT hr = S_OK;

  rtc::CritScope lock(&crit_);

  ON_SUCCEEDED(MFStartup(MF_VERSION));

  // output media type (h264)
  ComPtr<IMFMediaType> mediaTypeOut;
  ON_SUCCEEDED(MFCreateMediaType(&mediaTypeOut));
  ON_SUCCEEDED(mediaTypeOut->SetGUID(MF_MT_MAJOR_TYPE, MFMediaType_Video));
  ON_SUCCEEDED(mediaTypeOut->SetGUID(MF_MT_SUBTYPE, MFVideoFormat_H264));
  // Lumia 635 and Lumia 1520 Windows phones don't work well
  // with constrained baseline profile.
  //ON_SUCCEEDED(mediaTypeOut->SetUINT32(MF_MT_MPEG2_PROFILE, eAVEncH264VProfile_ConstrainedBase));

  // Weight*Height*2 kbit represents a good balance between video quality and
  // the bandwidth that a 620 Windows phone can handle.
  ON_SUCCEEDED(mediaTypeOut->SetUINT32(
    MF_MT_AVG_BITRATE, target_bps_));
  ON_SUCCEEDED(mediaTypeOut->SetUINT32(
    MF_MT_INTERLACE_MODE, MFVideoInterlace_Progressive));
  ON_SUCCEEDED(MFSetAttributeSize(mediaTypeOut.Get(),
    MF_MT_FRAME_SIZE, width_, height_));
  ON_SUCCEEDED(MFSetAttributeRatio(mediaTypeOut.Get(),
    MF_MT_FRAME_RATE, max_frame_rate_, 1));

  // input media type (nv12)
  ComPtr<IMFMediaType> mediaTypeIn;
  ON_SUCCEEDED(MFCreateMediaType(&mediaTypeIn));
  ON_SUCCEEDED(mediaTypeIn->SetGUID(MF_MT_MAJOR_TYPE, MFMediaType_Video));
  ON_SUCCEEDED(mediaTypeIn->SetGUID(MF_MT_SUBTYPE, MFVideoFormat_NV12));
  ON_SUCCEEDED(mediaTypeIn->SetUINT32(
    MF_MT_INTERLACE_MODE, MFVideoInterlace_Progressive));
  ON_SUCCEEDED(mediaTypeIn->SetUINT32(MF_MT_ALL_SAMPLES_INDEPENDENT, TRUE));
  ON_SUCCEEDED(MFSetAttributeSize(mediaTypeIn.Get(),
    MF_MT_FRAME_SIZE, width_, height_));
  ON_SUCCEEDED(MFSetAttributeRatio(mediaTypeIn.Get(),
    MF_MT_FRAME_RATE, max_frame_rate_, 1));

  // Create the media sink
  ON_SUCCEEDED(Microsoft::WRL::MakeAndInitialize<H264MediaSink>(&mediaSink_));

  // SinkWriter creation attributes
  ON_SUCCEEDED(MFCreateAttributes(&sinkWriterCreationAttributes_, 1));
  ON_SUCCEEDED(sinkWriterCreationAttributes_->SetUINT32(
    MF_READWRITE_ENABLE_HARDWARE_TRANSFORMS, TRUE));
  ON_SUCCEEDED(sinkWriterCreationAttributes_->SetUINT32(
    MF_SINK_WRITER_DISABLE_THROTTLING, TRUE));
  ON_SUCCEEDED(sinkWriterCreationAttributes_->SetUINT32(
    MF_LOW_LATENCY, TRUE));

  // Create the sink writer
  ON_SUCCEEDED(MFCreateSinkWriterFromMediaSink(mediaSink_.Get(),
    sinkWriterCreationAttributes_.Get(), &sinkWriter_));

  // Add the h264 output stream to the writer
  ON_SUCCEEDED(sinkWriter_->AddStream(mediaTypeOut.Get(), &streamIndex_));

  // SinkWriter encoder properties
  ON_SUCCEEDED(MFCreateAttributes(&sinkWriterEncoderAttributes_, 1));
  ON_SUCCEEDED(sinkWriter_->SetInputMediaType(streamIndex_, mediaTypeIn.Get(), nullptr));

  // Register this as the callback for encoded samples.
  ON_SUCCEEDED(mediaSink_->RegisterEncodingCallback(this));

  ON_SUCCEEDED(sinkWriter_->BeginWriting());

  codec_ = *codec_settings;

  if (SUCCEEDED(hr)) {
    inited_ = true;
    lastTimeSettingsChanged_ = rtc::TimeMillis();
    return WEBRTC_VIDEO_CODEC_OK;
  } else {
    return hr;
  }
}

int WinUWPH264EncoderImpl::RegisterEncodeCompleteCallback(
  EncodedImageCallback* callback) {
  rtc::CritScope lock(&callbackCrit_);
  encodedCompleteCallback_ = callback;
  return WEBRTC_VIDEO_CODEC_OK;
}

int WinUWPH264EncoderImpl::Release() {
  // Use a temporary sink variable to prevent lock inversion
  // between the shutdown call and OnH264Encoded() callback.
  ComPtr<H264MediaSink> tmpMediaSink;

  {
    rtc::CritScope lock(&crit_);
    sinkWriter_.Reset();
    if (mediaSink_ != nullptr) {
      tmpMediaSink = mediaSink_;
    }
    sinkWriterCreationAttributes_.Reset();
    sinkWriterEncoderAttributes_.Reset();
    mediaSink_.Reset();
    startTime_ = 0;
    lastTimestampHns_ = 0;
    firstFrame_ = true;
    inited_ = false;
    framePendingCount_ = 0;
    _sampleAttributeQueue.clear();
    rtc::CritScope callbackLock(&callbackCrit_);
    encodedCompleteCallback_ = nullptr;
  }

  if (tmpMediaSink != nullptr) {
    tmpMediaSink->Shutdown();
  }
  return WEBRTC_VIDEO_CODEC_OK;
}

ComPtr<IMFSample> WinUWPH264EncoderImpl::FromVideoFrame(const VideoFrame& frame) {
  HRESULT hr = S_OK;
  ComPtr<IMFSample> sample;
  ON_SUCCEEDED(MFCreateSample(sample.GetAddressOf()));

  ComPtr<IMFAttributes> sampleAttributes;
  ON_SUCCEEDED(sample.As(&sampleAttributes));

  VideoFrameBuffer* buffer = frame.video_frame_buffer().get();
  AugmentedVideoFrameBuffer* augBuffer =
      dynamic_cast<AugmentedVideoFrameBuffer*>(buffer);
  if (augBuffer != nullptr) {
    buffer = augBuffer->GetVideoFrameBuffer().get();
  }

  rtc::scoped_refptr<I420BufferInterface> frameBuffer =
      static_cast<I420BufferInterface*>(buffer);

  if (SUCCEEDED(hr)) {
    auto totalSize = frameBuffer->StrideY() * frameBuffer->height() +
      frameBuffer->StrideU() * (frameBuffer->height() + 1) / 2 +
      frameBuffer->StrideV() * (frameBuffer->height() + 1) / 2;

    ComPtr<IMFMediaBuffer> mediaBuffer;
    ON_SUCCEEDED(MFCreateMemoryBuffer(totalSize, mediaBuffer.GetAddressOf()));

    BYTE* destBuffer = nullptr;
    if (SUCCEEDED(hr)) {
      DWORD cbMaxLength;
      DWORD cbCurrentLength;
      ON_SUCCEEDED(mediaBuffer->Lock(
        &destBuffer, &cbMaxLength, &cbCurrentLength));
    }

    if (SUCCEEDED(hr)) {
      BYTE* destUV = destBuffer +
        (frameBuffer->StrideY() * frameBuffer->height());
      libyuv::I420ToNV12(
        frameBuffer->DataY(), frameBuffer->StrideY(),
        frameBuffer->DataU(), frameBuffer->StrideU(),
        frameBuffer->DataV(), frameBuffer->StrideV(),
        destBuffer, frameBuffer->StrideY(),
        destUV, frameBuffer->StrideY(),
        frameBuffer->width(),
        frameBuffer->height());
    }

    {
      if (frameBuffer->width() != (int)width_ || frameBuffer->height() != (int)height_) {
        EncodedImageCallback* tempCallback = encodedCompleteCallback_;
        Release();
        {
          rtc::CritScope lock(&callbackCrit_);
          encodedCompleteCallback_ = tempCallback;
        }

        width_ = frameBuffer->width();
        height_ = frameBuffer->height();
        InitEncoderWithSettings(&codec_);
        RTC_LOG(LS_WARNING) << "Resolution changed to: " << frameBuffer->width() << "x" << frameBuffer->height();
      }
    }

    if (firstFrame_) {
      firstFrame_ = false;
      startTime_ = frame.timestamp();
    }

    auto timestampHns = ((frame.timestamp() - startTime_) / 90) * 1000 * 10;
    ON_SUCCEEDED(sample->SetSampleTime(timestampHns));

    if (SUCCEEDED(hr)) {
      auto durationHns = timestampHns - lastTimestampHns_;
      hr = sample->SetSampleDuration(durationHns);
    }

    if (SUCCEEDED(hr)) {
      lastTimestampHns_ = timestampHns;

      // Cache the frame attributes to get them back after the encoding.
      CachedFrameAttributes frameAttributes;
      frameAttributes.timestamp = frame.timestamp();
      frameAttributes.ntpTime = frame.ntp_time_ms();
      frameAttributes.captureRenderTime = frame.render_time_ms();
      frameAttributes.frameWidth = frame.width();
      frameAttributes.frameHeight = frame.height();
      _sampleAttributeQueue.push(timestampHns, frameAttributes);
    }

    ON_SUCCEEDED(mediaBuffer->SetCurrentLength(
      frameBuffer->width() * frameBuffer->height() * 3 / 2));

    if (destBuffer != nullptr) {
      mediaBuffer->Unlock();
    }

    ON_SUCCEEDED(sample->AddBuffer(mediaBuffer.Get()));

    if (lastFrameDropped_) {
      lastFrameDropped_ = false;
      sampleAttributes->SetUINT32(MFSampleExtension_Discontinuity, TRUE);
    }
  }

  return sample;
}

int WinUWPH264EncoderImpl::Encode(
  const VideoFrame& frame,
  const CodecSpecificInfo* codec_specific_info,
  const std::vector<FrameType>* frame_types) {
  {
      rtc::CritScope lock(&crit_);
      if (!inited_) {
      return -1;
    }
  }


  if (frame_types != nullptr) {
    for (auto frameType : *frame_types) {
      if (frameType == kVideoFrameKey) {
        RTC_LOG(LS_INFO) << "Key frame requested in H264 encoder.";
        ComPtr<IMFSinkWriterEncoderConfig> encoderConfig;
        sinkWriter_.As(&encoderConfig);
        ComPtr<IMFAttributes> encoderAttributes;
        MFCreateAttributes(&encoderAttributes, 1);
        encoderAttributes->SetUINT32(CODECAPI_AVEncVideoForceKeyFrame, TRUE);
        encoderConfig->PlaceEncodingParameters(streamIndex_, encoderAttributes.Get());
        break;
      }
    }
  }

  HRESULT hr = S_OK;

  codecSpecificInfo_ = codec_specific_info;

  ComPtr<IMFSample> sample;
  {
    rtc::CritScope lock(&crit_);
    if (_sampleAttributeQueue.size() > 2) {
      return WEBRTC_VIDEO_CODEC_OK;
    }
    sample = FromVideoFrame(frame);
  }

  ON_SUCCEEDED(sinkWriter_->WriteSample(streamIndex_, sample.Get()));

  rtc::CritScope lock(&crit_);
  // Some threads online mention this is useful to do regularly.
  ++frameCount_;
  if (frameCount_ % 30 == 0) {
    ON_SUCCEEDED(sinkWriter_->NotifyEndOfSegment(streamIndex_));
  }

  ++framePendingCount_;
  return WEBRTC_VIDEO_CODEC_OK;
}

void WinUWPH264EncoderImpl::OnH264Encoded(ComPtr<IMFSample> sample) {
  DWORD totalLength;
  HRESULT hr = S_OK;
  ON_SUCCEEDED(sample->GetTotalLength(&totalLength));

  ComPtr<IMFMediaBuffer> buffer;
  hr = sample->GetBufferByIndex(0, &buffer);

  if (SUCCEEDED(hr)) {
    BYTE* byteBuffer;
    DWORD maxLength;
    DWORD curLength;
    hr = buffer->Lock(&byteBuffer, &maxLength, &curLength);
    if (FAILED(hr)) {
      return;
    }
    if (curLength == 0) {
      RTC_LOG(LS_WARNING) << "Got empty sample.";
      buffer->Unlock();
      return;
    }
    std::vector<byte> sendBuffer;
    sendBuffer.resize(curLength);
    memcpy(sendBuffer.data(), byteBuffer, curLength);
    hr = buffer->Unlock();
    if (FAILED(hr)) {
      return;
    }

    // sendBuffer is not copied here.
    EncodedImage encodedImage(sendBuffer.data(), curLength, curLength);

    ComPtr<IMFAttributes> sampleAttributes;
    hr = sample.As(&sampleAttributes);
    if (SUCCEEDED(hr)) {
      UINT32 cleanPoint;
      hr = sampleAttributes->GetUINT32(
        MFSampleExtension_CleanPoint, &cleanPoint);
      if (SUCCEEDED(hr) && cleanPoint) {
        encodedImage._completeFrame = true;
        encodedImage._frameType = kVideoFrameKey;
      }
    }

    // Scan for and create mark all fragments.
    RTPFragmentationHeader fragmentationHeader;
    uint32_t fragIdx = 0;
    for (uint32_t i = 0; i < sendBuffer.size() - 5; ++i) {
      byte* ptr = sendBuffer.data() + i;
      int prefixLengthFound = 0;
      if (ptr[0] == 0x00 && ptr[1] == 0x00 && ptr[2] == 0x00 && ptr[3] == 0x01
        && ((ptr[4] & 0x1f) != 0x09 /* ignore access unit delimiters */)) {
        prefixLengthFound = 4;
      } else if (ptr[0] == 0x00 && ptr[1] == 0x00 && ptr[2] == 0x01
        && ((ptr[3] & 0x1f) != 0x09 /* ignore access unit delimiters */)) {
        prefixLengthFound = 3;
      }

      // Found a key frame, mark is as such in case
      // MFSampleExtension_CleanPoint wasn't set on the sample.
      if (prefixLengthFound > 0 && (ptr[prefixLengthFound] & 0x1f) == 0x05) {
        encodedImage._completeFrame = true;
        encodedImage._frameType = kVideoFrameKey;
      }

      if (prefixLengthFound > 0) {
        fragmentationHeader.VerifyAndAllocateFragmentationHeader(fragIdx + 1);
        fragmentationHeader.fragmentationOffset[fragIdx] = i + prefixLengthFound;
        fragmentationHeader.fragmentationLength[fragIdx] = 0;  // We'll set that later
        // Set the length of the previous fragment.
        if (fragIdx > 0) {
          fragmentationHeader.fragmentationLength[fragIdx - 1] =
            i - fragmentationHeader.fragmentationOffset[fragIdx - 1];
        }
        fragmentationHeader.fragmentationPlType[fragIdx] = 0;
        fragmentationHeader.fragmentationTimeDiff[fragIdx] = 0;
        ++fragIdx;
        i += 5;
      }
    }
    // Set the length of the last fragment.
    if (fragIdx > 0) {
      fragmentationHeader.fragmentationLength[fragIdx - 1] =
        sendBuffer.size() -
        fragmentationHeader.fragmentationOffset[fragIdx - 1];
    }

    {
      rtc::CritScope lock(&callbackCrit_);
      --framePendingCount_;
      if (encodedCompleteCallback_ == nullptr) {
        return;
      }

      LONGLONG sampleTimestamp;
      sample->GetSampleTime(&sampleTimestamp);

      CachedFrameAttributes frameAttributes;
      if (_sampleAttributeQueue.pop(sampleTimestamp, frameAttributes)) {
        encodedImage.SetTimestamp(frameAttributes.timestamp);
        encodedImage.ntp_time_ms_ = frameAttributes.ntpTime;
        encodedImage.capture_time_ms_ = frameAttributes.captureRenderTime;
        encodedImage._encodedWidth = frameAttributes.frameWidth;
        encodedImage._encodedHeight = frameAttributes.frameHeight;
      }
      else {
        // No point in confusing the callback with a frame that doesn't
        // have correct attributes.
        return;
      }

	  if (encodedCompleteCallback_ != nullptr) {
		CodecSpecificInfo codecSpecificInfo;
		codecSpecificInfo.codecType = webrtc::kVideoCodecH264;
		codecSpecificInfo.codecSpecific.H264.packetization_mode = H264PacketizationMode::NonInterleaved;
		encodedCompleteCallback_->OnEncodedImage(
		  encodedImage, &codecSpecificInfo, &fragmentationHeader);
	  }
    }
  }
}

int WinUWPH264EncoderImpl::SetChannelParameters(
  uint32_t packetLoss, int64_t rtt) {
  return WEBRTC_VIDEO_CODEC_OK;
}

#define DYNAMIC_FPS
#define DYNAMIC_BITRATE

int WinUWPH264EncoderImpl::SetRates(
  uint32_t new_bitrate_kbit, uint32_t new_framerate) {
  RTC_LOG(LS_INFO) << "WinUWPH264EncoderImpl::SetRates("
    << new_bitrate_kbit << "kbit " << new_framerate << "fps)";

  // This may happen.  Ignore it.
  if (new_framerate == 0) {
    return WEBRTC_VIDEO_CODEC_OK;
  }

  rtc::CritScope lock(&crit_);
  if (sinkWriter_ == nullptr) {
    return WEBRTC_VIDEO_CODEC_UNINITIALIZED;
  }

  bool bitrateUpdated = false;
  bool fpsUpdated = false;

#ifdef DYNAMIC_BITRATE
  if (target_bps_ != (new_bitrate_kbit * 1000)) {
    target_bps_ = new_bitrate_kbit * 1000;
    bitrateUpdated = true;
  }
#endif

#ifdef DYNAMIC_FPS
  // Fps changes seems to be expensive, make it granular to several frames per second.
  if (max_frame_rate_ != new_framerate && std::abs((int)max_frame_rate_ - (int)new_framerate) > 5) {
    max_frame_rate_ = new_framerate;
    fpsUpdated = true;
  }
#endif

  if (bitrateUpdated || fpsUpdated) {
    if ((rtc::TimeMillis() - lastTimeSettingsChanged_) < 15000) {
      RTC_LOG(LS_INFO) << "Last time settings changed was too soon, skipping this SetRates().\n";
      return WEBRTC_VIDEO_CODEC_OK;
    }

    EncodedImageCallback* tempCallback = encodedCompleteCallback_;
    Release();
    {
      rtc::CritScope lock(&callbackCrit_);
      encodedCompleteCallback_ = tempCallback;
    }
    InitEncoderWithSettings(&codec_);
  }

  return WEBRTC_VIDEO_CODEC_OK;
}

VideoEncoder::ScalingSettings WinUWPH264EncoderImpl::GetScalingSettings() const {
  return ScalingSettings(kLowH264QpThreshold, kHighH264QpThreshold);
}

const char* WinUWPH264EncoderImpl::ImplementationName() const {
  return "H264_MediaFoundation";
}

}  // namespace webrtc<|MERGE_RESOLUTION|>--- conflicted
+++ resolved
@@ -33,7 +33,6 @@
 #include "libyuv/convert.h"
 #include "rtc_base/logging.h"
 #include "rtc_base/win32.h"
-#include "typedefs.h"
 
 
 #pragma comment(lib, "mfreadwrite")
@@ -49,65 +48,24 @@
 // H264 WinUWP Encoder Implementation
 //////////////////////////////////////////
 
-WinUWPH264EncoderImpl::WinUWPH264EncoderImpl()
-<<<<<<< HEAD
-{
-=======
-  : firstFrame_(true)
-  , startTime_(0)
-  , framePendingCount_(0)
-  , frameCount_(0)
-  , lastFrameDropped_(false)
-  , width_(0)
-  , height_(0)
-  , max_frame_rate_(0)
-  , target_bps_(0)
-  , max_bitrate_(0)
-  , mode_(kRealtimeVideo)
-  , frame_dropping_on_(false)
-  , key_frame_interval_(0)
-  , lastTimestampHns_(0) {
->>>>>>> 410ffaf6
+WinUWPH264EncoderImpl::WinUWPH264EncoderImpl() {
 }
 
 WinUWPH264EncoderImpl::~WinUWPH264EncoderImpl() {
   Release();
 }
 
-int WinUWPH264EncoderImpl::InitEncode(const VideoCodec* codec_settings,
+int WinUWPH264EncoderImpl::InitEncode(const VideoCodec* inst,
   int /*number_of_cores*/,
   size_t /*maxPayloadSize */) {
-
-  if (!codec_settings || codec_settings->codecType != kVideoCodecH264) {
-	  RTC_LOG(LS_ERROR) << "H264 UWP Encoder not registered as H264 codec";
-	  return WEBRTC_VIDEO_CODEC_ERR_PARAMETER;
-  }
-  if (codec_settings->maxFramerate == 0) {
-	  RTC_LOG(LS_ERROR) << "H264 UWP Encoder has no framerate defined";
-	  return WEBRTC_VIDEO_CODEC_ERR_PARAMETER;
-  }
-  if (codec_settings->width < 1 || codec_settings->height < 1) {
-	  RTC_LOG(LS_ERROR) << "H264 UWP Encoder has no valid frame size defined";
-	  return WEBRTC_VIDEO_CODEC_ERR_PARAMETER;
-  }
-
-  width_ = codec_settings->width;
-  height_ = codec_settings->height;
-  target_bps_ = codec_settings->targetBitrate > 0 ? codec_settings->targetBitrate * 1000 : width_ * height_ * 2.0;
-  max_frame_rate_ = codec_settings->maxFramerate;
-  mode_ = codec_settings->mode;
-  frame_dropping_on_ = codec_settings->H264().frameDroppingOn;
-  key_frame_interval_ = codec_settings->H264().keyFrameInterval;
-  // Codec_settings uses kbits/second; encoder uses bits/second.
-  max_bitrate_ = codec_settings->maxBitrate * 1000;
-  if (target_bps_ == 0)
-	  target_bps_ = codec_settings->startBitrate * 1000;
-  else
-	  target_bps_ = codec_settings->targetBitrate * 1000;
-  return InitEncoderWithSettings(codec_settings);
-}
-
-int WinUWPH264EncoderImpl::InitEncoderWithSettings(const VideoCodec* codec_settings) {
+  currentWidth_ = inst->width;
+  currentHeight_ = inst->height;
+  currentBitrateBps_ = inst->targetBitrate > 0 ? inst->targetBitrate * 1024 : currentWidth_ * currentHeight_ * 2.0;
+  currentFps_ = inst->maxFramerate;
+  return InitEncoderWithSettings(inst);
+}
+
+int WinUWPH264EncoderImpl::InitEncoderWithSettings(const VideoCodec* inst) {
   HRESULT hr = S_OK;
 
   rtc::CritScope lock(&crit_);
@@ -126,13 +84,13 @@
   // Weight*Height*2 kbit represents a good balance between video quality and
   // the bandwidth that a 620 Windows phone can handle.
   ON_SUCCEEDED(mediaTypeOut->SetUINT32(
-    MF_MT_AVG_BITRATE, target_bps_));
+    MF_MT_AVG_BITRATE, currentBitrateBps_));
   ON_SUCCEEDED(mediaTypeOut->SetUINT32(
     MF_MT_INTERLACE_MODE, MFVideoInterlace_Progressive));
   ON_SUCCEEDED(MFSetAttributeSize(mediaTypeOut.Get(),
-    MF_MT_FRAME_SIZE, width_, height_));
+    MF_MT_FRAME_SIZE, currentWidth_, currentHeight_));
   ON_SUCCEEDED(MFSetAttributeRatio(mediaTypeOut.Get(),
-    MF_MT_FRAME_RATE, max_frame_rate_, 1));
+    MF_MT_FRAME_RATE, currentFps_, 1));
 
   // input media type (nv12)
   ComPtr<IMFMediaType> mediaTypeIn;
@@ -143,9 +101,9 @@
     MF_MT_INTERLACE_MODE, MFVideoInterlace_Progressive));
   ON_SUCCEEDED(mediaTypeIn->SetUINT32(MF_MT_ALL_SAMPLES_INDEPENDENT, TRUE));
   ON_SUCCEEDED(MFSetAttributeSize(mediaTypeIn.Get(),
-    MF_MT_FRAME_SIZE, width_, height_));
+    MF_MT_FRAME_SIZE, currentWidth_, currentHeight_));
   ON_SUCCEEDED(MFSetAttributeRatio(mediaTypeIn.Get(),
-    MF_MT_FRAME_RATE, max_frame_rate_, 1));
+    MF_MT_FRAME_RATE, currentFps_, 1));
 
   // Create the media sink
   ON_SUCCEEDED(Microsoft::WRL::MakeAndInitialize<H264MediaSink>(&mediaSink_));
@@ -175,7 +133,7 @@
 
   ON_SUCCEEDED(sinkWriter_->BeginWriting());
 
-  codec_ = *codec_settings;
+  codec_ = *inst;
 
   if (SUCCEEDED(hr)) {
     inited_ = true;
@@ -271,7 +229,7 @@
     }
 
     {
-      if (frameBuffer->width() != (int)width_ || frameBuffer->height() != (int)height_) {
+      if (frameBuffer->width() != (int)currentWidth_ || frameBuffer->height() != (int)currentHeight_) {
         EncodedImageCallback* tempCallback = encodedCompleteCallback_;
         Release();
         {
@@ -279,8 +237,8 @@
           encodedCompleteCallback_ = tempCallback;
         }
 
-        width_ = frameBuffer->width();
-        height_ = frameBuffer->height();
+        currentWidth_ = frameBuffer->width();
+        currentHeight_ = frameBuffer->height();
         InitEncoderWithSettings(&codec_);
         RTC_LOG(LS_WARNING) << "Resolution changed to: " << frameBuffer->width() << "x" << frameBuffer->height();
       }
@@ -494,13 +452,20 @@
         return;
       }
 
-	  if (encodedCompleteCallback_ != nullptr) {
-		CodecSpecificInfo codecSpecificInfo;
-		codecSpecificInfo.codecType = webrtc::kVideoCodecH264;
-		codecSpecificInfo.codecSpecific.H264.packetization_mode = H264PacketizationMode::NonInterleaved;
-		encodedCompleteCallback_->OnEncodedImage(
-		  encodedImage, &codecSpecificInfo, &fragmentationHeader);
-	  }
+
+      if (encodedCompleteCallback_ != nullptr) {
+        CodecSpecificInfo codecSpecificInfo;
+        if (codecSpecificInfo_ != nullptr) {
+          codecSpecificInfo = *codecSpecificInfo_;
+        }
+        else {
+          codecSpecificInfo.codecType = webrtc::kVideoCodecH264;
+          codecSpecificInfo.codecSpecific.H264.packetization_mode =
+            H264PacketizationMode::NonInterleaved;
+          encodedCompleteCallback_->OnEncodedImage(
+            encodedImage, &codecSpecificInfo, &fragmentationHeader);
+        }
+      }
     }
   }
 }
@@ -532,16 +497,16 @@
   bool fpsUpdated = false;
 
 #ifdef DYNAMIC_BITRATE
-  if (target_bps_ != (new_bitrate_kbit * 1000)) {
-    target_bps_ = new_bitrate_kbit * 1000;
+  if (currentBitrateBps_ != (new_bitrate_kbit * 1024)) {
+    currentBitrateBps_ = new_bitrate_kbit * 1024;
     bitrateUpdated = true;
   }
 #endif
 
 #ifdef DYNAMIC_FPS
   // Fps changes seems to be expensive, make it granular to several frames per second.
-  if (max_frame_rate_ != new_framerate && std::abs((int)max_frame_rate_ - (int)new_framerate) > 5) {
-    max_frame_rate_ = new_framerate;
+  if (currentFps_ != new_framerate && std::abs((int)currentFps_ - (int)new_framerate) > 5) {
+    currentFps_ = new_framerate;
     fpsUpdated = true;
   }
 #endif
